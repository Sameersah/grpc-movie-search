--- conflicted
+++ resolved
@@ -224,7 +224,6 @@
         }
     }
 
-<<<<<<< HEAD
 // In B_server.cpp - Add deduplication logic in the Search method
 
 Status Search(ServerContext* context, const SearchRequest* request,
@@ -253,35 +252,6 @@
                     result->set_year(2000 + std::stoi(movie.release_date.substr(movie.release_date.length() - 2)));
                 } catch (...) {
                     result->set_year(0); // Default if parsing fails
-=======
-    Status Search(ServerContext* context, const SearchRequest* request,
-                  SearchResponse* response) override {
-        std::string query = request->title();
-        std::cout << "[B] Received query: \"" << query << "\"" << std::endl;
-
-        // Special case for ping
-        if (query == "__ping__") {
-            std::cout << "[B] Received ping request, sending empty response" << std::endl;
-            return Status::OK;
-        }
-
-        // Search in B's local data
-        int localMatches = 0;
-        for (const auto& movie : movies_) {
-            if (movieMatchesQuery(movie, query)) {
-                MovieInfo* result = response->add_results();
-                result->set_title(movie.title);
-                result->set_director(movie.production_companies); // Using production companies as "director"
-                result->set_genre(movie.genres);
-
-                // Parse year from release date (format: MM/DD/YY)
-                if (!movie.release_date.empty()) {
-                    try {
-                        result->set_year(2000 + std::stoi(movie.release_date.substr(movie.release_date.length() - 2)));
-                    } catch (...) {
-                        result->set_year(0); // Default if parsing fails
-                    }
->>>>>>> 4f8d52f9
                 }
             }
             localMatches++;
